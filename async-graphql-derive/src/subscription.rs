use crate::args;
use crate::output_type::OutputType;
use crate::utils::{build_value_repr, check_reserved_name, get_crate_name, get_rustdoc};
use inflector::Inflector;
use proc_macro::TokenStream;
use quote::quote;
use syn::{
    Block, Error, FnArg, ImplItem, ItemImpl, Pat, Result, ReturnType, Type, TypeImplTrait,
    TypeReference,
};

pub fn generate(object_args: &args::Object, item_impl: &mut ItemImpl) -> Result<TokenStream> {
    let crate_name = get_crate_name(object_args.internal);
    let (self_ty, self_name) = match item_impl.self_ty.as_ref() {
        Type::Path(path) => (
            path,
            path.path
                .segments
                .last()
                .map(|s| s.ident.to_string())
                .unwrap(),
        ),
        _ => return Err(Error::new_spanned(&item_impl.self_ty, "Invalid type")),
    };
    let generics = &item_impl.generics;
    let where_clause = &generics.where_clause;

    let gql_typename = object_args
        .name
        .clone()
        .unwrap_or_else(|| self_name.clone());
    check_reserved_name(&gql_typename, object_args.internal)?;

    let desc = object_args
        .desc
        .clone()
        .or_else(|| get_rustdoc(&item_impl.attrs).ok().flatten())
        .map(|s| quote! { Some(#s) })
        .unwrap_or_else(|| quote! {None});

    let mut create_stream = Vec::new();
    let mut schema_fields = Vec::new();

    for item in &mut item_impl.items {
        if let ImplItem::Method(method) = item {
            if let Some(field) = args::Field::parse(&crate_name, &method.attrs)? {
                let ident = &method.sig.ident;
                let field_name = field
                    .name
                    .clone()
                    .unwrap_or_else(|| method.sig.ident.to_string().to_camel_case());
                let field_desc = field
                    .desc
                    .as_ref()
                    .map(|s| quote! {Some(#s)})
                    .unwrap_or_else(|| quote! {None});
                let field_deprecation = field
                    .deprecation
                    .as_ref()
                    .map(|s| quote! {Some(#s)})
                    .unwrap_or_else(|| quote! {None});

                if method.sig.asyncness.is_none() {
                    return Err(Error::new_spanned(
                        &method,
                        "The subscription stream function must be asynchronous",
                    ));
                }

                let ty = match &method.sig.output {
                    ReturnType::Type(_, ty) => OutputType::parse(ty)?,
                    ReturnType::Default => {
                        return Err(Error::new_spanned(&method.sig.output, "Missing type"))
                    }
                };

                let mut create_ctx = true;
                let mut args = Vec::new();

                for (idx, arg) in method.sig.inputs.iter_mut().enumerate() {
                    if let FnArg::Receiver(receiver) = arg {
                        if idx != 0 {
                            return Err(Error::new_spanned(
                                receiver,
                                "The self receiver must be the first parameter.",
                            ));
                        }
                    } else if let FnArg::Typed(pat) = arg {
                        if idx == 0 {
                            return Err(Error::new_spanned(
                                pat,
                                "The self receiver must be the first parameter.",
                            ));
                        }

                        match (&*pat.pat, &*pat.ty) {
                            (Pat::Ident(arg_ident), Type::Path(arg_ty)) => {
                                args.push((
                                    arg_ident.clone(),
                                    arg_ty.clone(),
                                    args::Argument::parse(&crate_name, &pat.attrs)?,
                                ));
                                pat.attrs.clear();
                            }
                            (arg, Type::Reference(TypeReference { elem, .. })) => {
                                if let Type::Path(path) = elem.as_ref() {
                                    if idx != 1
                                        || path.path.segments.last().unwrap().ident != "Context"
                                    {
                                        return Err(Error::new_spanned(
                                            arg,
                                            "The Context must be the second argument.",
                                        ));
                                    } else {
                                        create_ctx = false;
                                    }
                                }
                            }
                            _ => {
                                return Err(Error::new_spanned(arg, "Incorrect argument type"));
                            }
                        }
                    } else {
                        return Err(Error::new_spanned(arg, "Incorrect argument type"));
                    }
                }

                if create_ctx {
                    let arg =
                        syn::parse2::<FnArg>(quote! { _: &#crate_name::Context<'_> }).unwrap();
                    method.sig.inputs.insert(1, arg);
                }

                let mut schema_args = Vec::new();
                let mut use_params = Vec::new();
                let mut get_params = Vec::new();

                for (
                    ident,
                    ty,
                    args::Argument {
                        name,
                        desc,
                        default,
                        validator,
                    },
                ) in args
                {
                    let name = name
                        .clone()
                        .unwrap_or_else(|| ident.ident.to_string().to_camel_case());
                    let desc = desc
                        .as_ref()
                        .map(|s| quote! {Some(#s)})
                        .unwrap_or_else(|| quote! {None});
                    let schema_default = default
                        .as_ref()
                        .map(|v| {
                            let s = v.to_string();
                            quote! {Some(#s)}
                        })
                        .unwrap_or_else(|| quote! {None});

                    schema_args.push(quote! {
                        args.insert(#name, #crate_name::registry::MetaInputValue {
                            name: #name,
                            description: #desc,
                            ty: <#ty as #crate_name::Type>::create_type_info(registry),
                            default_value: #schema_default,
                            validator: #validator,
                        });
                    });

                    use_params.push(quote! { #ident });

                    let default = match &default {
                        Some(default) => {
                            let repr = build_value_repr(&crate_name, &default);
                            quote! {|| #repr }
                        }
                        None => quote! { || #crate_name::Value::Null },
                    };

                    get_params.push(quote! {
                        let #ident: #ty = ctx.param_value(#name, #default)?;
                    });
                }

                let res_ty = ty.value_type();
                let stream_ty = if let Type::ImplTrait(TypeImplTrait { bounds, .. }) = &res_ty {
                    quote! { #bounds }
                } else {
                    quote! { #res_ty }
                };

                if let OutputType::Value(inner_ty) = &ty {
                    let block = &method.block;
                    let new_block = quote!({
                        {
                            let value = (move || { async move #block })().await;
                            Ok(value)
                        }
                    });
                    method.block = syn::parse2::<Block>(new_block).expect("invalid block");
                    method.sig.output = syn::parse2::<ReturnType>(
                        quote! { -> #crate_name::FieldResult<#inner_ty> },
                    )
                    .expect("invalid result type");
                }

                schema_fields.push(quote! {
                    fields.insert(#field_name.to_string(), #crate_name::registry::MetaField {
                        name: #field_name.to_string(),
                        description: #field_desc,
                        args: {
                            let mut args = #crate_name::indexmap::IndexMap::new();
                            #(#schema_args)*
                            args
                        },
                        ty: <<#stream_ty as #crate_name::futures::stream::Stream>::Item as #crate_name::Type>::create_type_info(registry),
                        deprecation: #field_deprecation,
                        cache_control: Default::default(),
                        external: false,
                        requires: None,
                        provides: None,
                    });
                });

                let create_field_stream = quote! {
                    #crate_name::futures::stream::StreamExt::fuse(self.#ident(ctx, #(#use_params),*).await.
                        map_err(|err| err.into_error_with_path(ctx.position(), ctx.path_node.as_ref().unwrap().to_json()))?)
                };

                let guard = field.guard.map(|guard| quote! {
                    #guard.check(ctx).await.map_err(|err| err.into_error_with_path(ctx.position(), ctx.path_node.as_ref().unwrap().to_json()))?;
                });

                create_stream.push(quote! {
                    if ctx.name.node == #field_name {
                        use #crate_name::futures::stream::{StreamExt, TryStreamExt};

                        #(#get_params)*
                        #guard
                        let field_name = std::sync::Arc::new(ctx.result_name().to_string());
<<<<<<< HEAD
                        let field_selection_set = std::sync::Arc::new(ctx.selection_set.clone());

                        let schema = schema.clone();
=======
                        let field = std::sync::Arc::new(ctx.item.clone());

>>>>>>> 808c962c
                        let pos = ctx.position();
                        let schema_env = schema_env.clone();
                        let query_env = query_env.clone();
                        let stream = #create_field_stream.then({
                            let field_name = field_name.clone();
                            move |msg| {
<<<<<<< HEAD
                                let environment = environment.clone();
                                let field_selection_set = std::sync::Arc::clone(&field_selection_set);
                                let schema = schema.clone();
=======
                                let schema_env = schema_env.clone();
                                let query_env = query_env.clone();
                                let field = field.clone();
>>>>>>> 808c962c
                                let field_name = field_name.clone();
                                async move {
                                    let resolve_id = std::sync::atomic::AtomicUsize::default();
                                    let ctx_selection_set = query_env.create_context(
                                        &schema_env,
                                        Some(#crate_name::QueryPathNode {
                                            parent: None,
                                            segment: #crate_name::QueryPathSegment::Name(&field_name),
                                        }),
<<<<<<< HEAD
                                        field_selection_set.as_ref(),
=======
                                        &field.selection_set,
>>>>>>> 808c962c
                                        &resolve_id,
                                        None,
                                    );
                                    #crate_name::OutputValueType::resolve(&msg, &ctx_selection_set, &*field).await
                                }
                            }
                        })
                        .map_ok(move |value| #crate_name::serde_json::json!({ field_name.as_str(): value }))
                        .scan(true, |state, item| {
                            if !*state {
                                return #crate_name::futures::future::ready(None);
                            }
                            if item.is_err() {
                                *state = false;
                            }
                            return #crate_name::futures::future::ready(Some(item));
                        });
                        return Ok(Box::pin(stream));
                    }
                });
            }

            if let Some((idx, _)) = method
                .attrs
                .iter()
                .enumerate()
                .find(|(_, a)| a.path.is_ident("field"))
            {
                method.attrs.remove(idx);
            }
        }
    }

    let expanded = quote! {
        #item_impl

        impl #generics #crate_name::Type for #self_ty #where_clause {
            fn type_name() -> std::borrow::Cow<'static, str> {
                std::borrow::Cow::Borrowed(#gql_typename)
            }

            #[allow(bare_trait_objects)]
            fn create_type_info(registry: &mut #crate_name::registry::Registry) -> String {
                registry.create_type::<Self, _>(|registry| #crate_name::registry::MetaType::Object {
                    name: #gql_typename.to_string(),
                    description: #desc,
                    fields: {
                        let mut fields = #crate_name::indexmap::IndexMap::new();
                        #(#schema_fields)*
                        fields
                    },
                    cache_control: Default::default(),
                    extends: false,
                    keys: None,
                })
            }
        }

        #[#crate_name::async_trait::async_trait]
        impl #crate_name::SubscriptionType for #self_ty #where_clause {
            #[allow(unused_variables)]
            #[allow(bare_trait_objects)]
            async fn create_field_stream(
                &self,
                idx: usize,
                ctx: &#crate_name::Context<'_>,
                schema_env: #crate_name::SchemaEnv,
                query_env: #crate_name::QueryEnv,
            ) -> #crate_name::Result<std::pin::Pin<Box<dyn #crate_name::futures::Stream<Item = #crate_name::Result<#crate_name::serde_json::Value>> + Send>>>
            where
                Self: Send + Sync + 'static + Sized,
            {
                use #crate_name::futures::StreamExt;

                #(#create_stream)*
                Err(#crate_name::QueryError::FieldNotFound {
                    field_name: ctx.name.to_string(),
                    object: #gql_typename.to_string(),
                }.into_error(ctx.position()))
            }
        }
    };
    Ok(expanded.into())
}<|MERGE_RESOLUTION|>--- conflicted
+++ resolved
@@ -205,7 +205,7 @@
                     method.sig.output = syn::parse2::<ReturnType>(
                         quote! { -> #crate_name::FieldResult<#inner_ty> },
                     )
-                    .expect("invalid result type");
+                        .expect("invalid result type");
                 }
 
                 schema_fields.push(quote! {
@@ -242,29 +242,17 @@
                         #(#get_params)*
                         #guard
                         let field_name = std::sync::Arc::new(ctx.result_name().to_string());
-<<<<<<< HEAD
-                        let field_selection_set = std::sync::Arc::new(ctx.selection_set.clone());
-
-                        let schema = schema.clone();
-=======
                         let field = std::sync::Arc::new(ctx.item.clone());
 
->>>>>>> 808c962c
                         let pos = ctx.position();
                         let schema_env = schema_env.clone();
                         let query_env = query_env.clone();
                         let stream = #create_field_stream.then({
                             let field_name = field_name.clone();
                             move |msg| {
-<<<<<<< HEAD
-                                let environment = environment.clone();
-                                let field_selection_set = std::sync::Arc::clone(&field_selection_set);
-                                let schema = schema.clone();
-=======
                                 let schema_env = schema_env.clone();
                                 let query_env = query_env.clone();
                                 let field = field.clone();
->>>>>>> 808c962c
                                 let field_name = field_name.clone();
                                 async move {
                                     let resolve_id = std::sync::atomic::AtomicUsize::default();
@@ -274,11 +262,7 @@
                                             parent: None,
                                             segment: #crate_name::QueryPathSegment::Name(&field_name),
                                         }),
-<<<<<<< HEAD
-                                        field_selection_set.as_ref(),
-=======
                                         &field.selection_set,
->>>>>>> 808c962c
                                         &resolve_id,
                                         None,
                                     );
